--- conflicted
+++ resolved
@@ -9,11 +9,8 @@
 
 # Rendered Sphinx files should be excluded from source control
 build
-<<<<<<< HEAD
 _build
-=======
 
 # Clion files
 CMakeLists.txt
-cmake-build-debug
->>>>>>> c4ee0b87
+cmake-build-debug